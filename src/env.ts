--- conflicted
+++ resolved
@@ -18,6 +18,8 @@
     S3_ACCESS_KEY_ID: z.string().min(1),
     S3_ACCESS_SECRET: z.string().min(1),
     S3_BUCKET: z.string().min(1),
+
+    CRON_SECRET: process.env.CRON_SECRET,
   },
   client: {
     NEXT_PUBLIC_MEILISEARCH_API_HOST: z.string().url(),
@@ -36,15 +38,13 @@
     MEILISEARCH_ADMIN_API_KEY: process.env.MEILISEARCH_ADMIN_API_KEY,
     NEXT_PUBLIC_MEILISEARCH_SEARCH_API_KEY:
       process.env.NEXT_PUBLIC_MEILISEARCH_SEARCH_API_KEY,
-<<<<<<< HEAD
-    CRON_SECRET: process.env.CRON_SECRET,
-=======
 
     S3_ENDPOINT: process.env.S3_ENDPOINT,
     S3_REGION: process.env.S3_REGION,
     S3_ACCESS_KEY_ID: process.env.S3_ACCESS_KEY_ID,
     S3_ACCESS_SECRET: process.env.S3_ACCESS_SECRET,
     S3_BUCKET: process.env.S3_BUCKET,
->>>>>>> 8b9eb6f8
+
+    CRON_SECRET: process.env.CRON_SECRET,
   },
 });